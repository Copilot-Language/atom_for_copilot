--- conflicted
+++ resolved
@@ -208,7 +208,6 @@
     , codeIf (cRuleCoverage config) $ "static " ++ cType Word32
                  ++ " __coverage[" ++ show covLen ++ "] = {"
                  ++ (concat $ intersperse ", " $ replicate covLen "0") ++ "};"
-<<<<<<< HEAD
     , codeIf (cRuleCoverage config) 
              ("static " ++ cType Word32 ++ " __coverage_index = 0;")
     , declState True (StateHierarchy (cStateName config) [state])
@@ -216,18 +215,10 @@
     , codeAssertionChecks mp config assertionNames coverageNames rules
     , "void " ++ funcName ++ "() {"
     , swOrHwClock
-=======
-    , codeIf (cRuleCoverage config) $ "static " ++ cType Word32 ++ " __coverage_index = 0;"
-    , declState True $ StateHierarchy (cStateName config) [state]
-    , concatMap (codeRule config) rules'
-    , codeAssertionChecks config assertionNames coverageNames rules
-    , "void " ++ funcName ++ " ()"
-    , "{"
     , unlines [ swOrHwClock
               , codePeriodPhases
               , "  " ++ globalClk ++ " = " ++ globalClk ++ " + 1;"
               ]
->>>>>>> b1c3fdfb
     , "}"
     , ""
     , postCode
